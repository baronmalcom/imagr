--- conflicted
+++ resolved
@@ -439,70 +439,8 @@
         if task.poll() == 0:
             return True
 
-<<<<<<< HEAD
-    def imageOnThread(self, sender):
-        #global targetVolume
-        #global volumes
-        #global selectedWorkflow
-        pool = NSAutoreleasePool.alloc().init()
-        selected_workflow = self.chooseWorkflowDropDown.titleOfSelectedItem()
-        # let's get the workflow
-        dmg = None
-        for workflow in self.workflows:
-            if selected_workflow == workflow['name']:
-                self.selectedWorkflow = workflow
-                for item in workflow['components']:
-                    if item['type'] == 'image':
-                        dmg = item['url']
-                        break
-        if dmg:
-            self.Clone(dmg, self.targetVolume)
-
-        self.performSelectorOnMainThread_withObject_waitUntilDone_(
-                                                                   self.imageOnThreadComplete, None, YES)
-        del pool
-
-    def imageOnThreadComplete(self, sender):
-        #global selectedWorkflow
-        #global packages_to_install
-        NSApp.endSheet_(self.imagingProgressPanel)
-        self.imagingProgressPanel.orderOut_(self)
-        self.packages_to_install = False
-        pre_first_boot = False
-        for item in self.selectedWorkflow['components']:
-            if item['type'] == 'package':
-                if 'pre_first_boot' in item:
-                    pre_first_boot = True
-                self.packages_to_install = True
-                break
-
-        if pre_first_boot:
-            # have packages to install
-            self.downloadAndInstallPackages_(sender)
-        elif self.packages_to_install:
-            # got packages to install at first boot, let's process those
-            self.downloadAndCopyPackages_(sender)
-        else:
-            # We're done!
-            self.restartToImagedVolume_(sender)
-
-    def downloadAndInstallPackages_(self, sender):
-        #global packages_to_install
-        #global workVolume
-        #global selectedWorkflow
-        self.progressText.setStringValue_("Installing Packages...")
-        NSApp.beginSheet_modalForWindow_modalDelegate_didEndSelector_contextInfo_(self.progressPanel,
-                                                                self.mainWindow, self, None, None)
-        NSThread.detachNewThreadSelector_toTarget_withObject_(self.downloadAndInstallPackagesOnThread_(sender),
-                                                                self, None)
-
-    def downloadAndInstallPackagesOnThread_(self, sender):
-        pool = NSAutoreleasePool.alloc().init()
-
-=======
     def downloadAndInstallPackages(self):
         self.updateProgressTitle_Percent_Detail_('Installing packages...', -1, '')
->>>>>>> 4ca4ec9b
         # mount the target
         if not self.workVolume.Mounted():
             self.workVolume.Mount()
@@ -519,41 +457,10 @@
                 'Installing packages...', percent_done, package_name)
             Utils.downloadAndInstallPackage(
                 item['url'], self.workVolume.mountpoint, counter, package_count)
-<<<<<<< HEAD
-
-        self.performSelectorOnMainThread_withObject_waitUntilDone_(
-                                                                   self.downloadAndInstallComplete_(sender), None, YES)
-        del pool
-
-    def downloadAndInstallComplete_(self, sender):
-        # are there more pkgs to install at first boot?
-        first_boot_pkgs_to_install = [item for item in self.selectedWorkflow['components']
-                                      if item.get('type') == 'package'
-                                      and not item.get('pre_first_boot')]
-        if first_boot_pkgs_to_install:
-            self.downloadAndCopyPackages_(sender)
-        else:
-            self.restartToImagedVolume_(sender)
-
-    def downloadAndCopyPackages_(self, sender):
-
-        #global workVolume
-        #global selectedWorkflow
-        self.progressText.setStringValue_("Copying packages for install on first boot...")
-        NSApp.beginSheet_modalForWindow_modalDelegate_didEndSelector_contextInfo_(self.progressPanel,
-                                                                self.mainWindow, self, None, None)
-        NSThread.detachNewThreadSelector_toTarget_withObject_(
-                                                            self.downloadAndCopyPackagesOnThread_, self, None)
-
-
-    def downloadAndCopyPackagesOnThread_(self, sender):
-        pool = NSAutoreleasePool.alloc().init()
-=======
 
     def downloadAndCopyPackages(self):
         self.updateProgressTitle_Percent_Detail_(
             'Copying packages for install on first boot...', -1, '')
->>>>>>> 4ca4ec9b
         # mount the target
         if not self.workVolume.Mounted():
             self.workVolume.Mount()
@@ -579,10 +486,6 @@
 
     def restartToImagedVolume(self):
         # set the startup disk to the restored volume
-<<<<<<< HEAD
-
-=======
->>>>>>> 4ca4ec9b
         self.workVolume.SetStartupDisk()
 
         cmd = ['/sbin/reboot']
