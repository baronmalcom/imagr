# -*- coding: utf-8 -*-
#
#  MainController.py
#  Imagr
#
#  Created by Graham Gilbert on 04/04/2015.
#  Copyright (c) 2015 Graham Gilbert. All rights reserved.
#

import objc
import FoundationPlist
import os
from SystemConfiguration import *
from Foundation import *
from AppKit import *
from Cocoa import *
from Quartz.CoreGraphics import *
import random
import subprocess
import sys
import macdisk
import urllib2
import Utils
import PyObjCTools
import tempfile
import shutil
import Quartz
import time
import urlparse
import powermgr
import osinstall
import signal

class MainController(NSObject):

    mainWindow = objc.IBOutlet()
    backgroundWindow = objc.IBOutlet()

    utilities_menu = objc.IBOutlet()
    help_menu = objc.IBOutlet()

    theTabView = objc.IBOutlet()
    introTab = objc.IBOutlet()
    loginTab = objc.IBOutlet()
    mainTab = objc.IBOutlet()
    errorTab = objc.IBOutlet()
    computerNameTab = objc.IBOutlet()

    password = objc.IBOutlet()
    passwordLabel = objc.IBOutlet()
    loginLabel = objc.IBOutlet()
    loginButton = objc.IBOutlet()
    errorField = objc.IBOutlet()

    progressIndicator = objc.IBOutlet()
    progressText = objc.IBOutlet()

    variablePanel = objc.IBOutlet()
    variablePanelLabel = objc.IBOutlet()
    variablePanelValue = objc.IBOutlet()

    authenticationPanel = objc.IBOutlet()
    authenticationPanelUsernameField = objc.IBOutlet()
    authenticationPanelPasswordField = objc.IBOutlet()

    startUpDiskPanel = objc.IBOutlet()
    startUpDiskText = objc.IBOutlet()
    startupDiskCancelButton = objc.IBOutlet()
    startupDiskDropdown = objc.IBOutlet()
    startupDiskRestartButton = objc.IBOutlet()

    chooseTargetPanel = objc.IBOutlet()
    chooseTargetDropDown = objc.IBOutlet()
    chooseTargetCancelButton = objc.IBOutlet()
    chooseTargetPanelSelectTarget = objc.IBOutlet()

    cancelAndRestartButton = objc.IBOutlet()
    reloadWorkflowsButton = objc.IBOutlet()
    reloadWorkflowsMenuItem = objc.IBOutlet()
    chooseWorkflowDropDown = objc.IBOutlet()
    chooseWorkflowLabel = objc.IBOutlet()

    runWorkflowButton = objc.IBOutlet()
    workflowDescriptionView = objc.IBOutlet()
    workflowDescription = objc.IBOutlet()

    imagingProgress = objc.IBOutlet()
    imagingLabel = objc.IBOutlet()
    imagingProgressPanel = objc.IBOutlet()
    imagingProgressDetail = objc.IBOutlet()

    computerNameInput = objc.IBOutlet()
    computerNameButton = objc.IBOutlet()

    countdownWarningImage = objc.IBOutlet()
    countdownCancelButton = objc.IBOutlet()

    # former globals, now instance variables
    hasLoggedIn = None
    volumes = None
    passwordHash = None
    workflows = None
    targetVolume = None
    #workVolume = None
    selectedWorkflow = None
    defaultWorkflow = None
    parentWorkflow = None
    packages_to_install = None
    restartAction = None
    blessTarget = None
    errorMessage = None
    alert = None
    workflow_is_running = False
    computerName = None
    counter = 0.0
    first_boot_items = None
    waitForNetwork = True
    firstBootReboot = True
    autoRunTime = 30
    autorunWorkflow = None
    cancelledAutorun = False
    authenticatedUsername = None
    authenticatedPassword = None
<<<<<<< HEAD
    target_volume_name = None
=======
    variablesArray = []
    environmentVariableArray = []
>>>>>>> acfc0d33

    # For localize script
    keyboard_layout_name = None
    keyboard_layout_id = None
    language = None
    locale = None
    timezone = None

    def errorPanel_(self, error):
        if error:
            errorText = str(error)
        else:
            errorText = "Unknown error"

        # Send a report to the URL if it's configured
        Utils.sendReport('error', errorText)

        self.alert = NSAlert.alertWithMessageText_defaultButton_alternateButton_otherButton_informativeTextWithFormat_(
            NSLocalizedString(errorText, None),
            NSLocalizedString(u"Choose Startup Disk", None),
            NSLocalizedString(u"Reload Workflows", None),
            objc.nil,
            NSLocalizedString(u"", None))

        self.errorMessage = None
        self.alert.beginSheetModalForWindow_modalDelegate_didEndSelector_contextInfo_(
            self.mainWindow, self, self.errorPanelDidEnd_returnCode_contextInfo_, objc.nil)

    @PyObjCTools.AppHelper.endSheetMethod
    def errorPanelDidEnd_returnCode_contextInfo_(self, alert, returncode, contextinfo):
        # 0 = reload workflows
        # 1 = Restart
        if returncode == 0:
            self.errorMessage = None
            self.reloadWorkflows_(self)
        else:
            self.setStartupDisk_(self)


    @objc.python_method
    def receiveSignal(self,signalNumber, frame):
        NSLog("startosinstall prepare phase complete")
        Utils.sendReport('in_progress', 'startosinstall prepare phase complete')
        return

    def runStartupTasks(self):
        NSLog(u"background_window is set to %@", repr(self.backgroundWindowSetting()))
        signal.signal(signal.SIGUSR1, self.receiveSignal)

        NSLog("process is %i",os.getpid())
        if self.backgroundWindowSetting() == u"always":
            self.showBackgroundWindow()

        self.mainWindow.center()
        self.mainWindow.setCanBecomeVisibleWithoutLogin_(True)
        # Run app startup - get the images, password, volumes - anything that takes a while
        self.progressText.setStringValue_("Application Starting...")
        self.chooseWorkflowDropDown.removeAllItems()
        self.progressIndicator.setIndeterminate_(True)
        self.progressIndicator.setUsesThreadedAnimation_(True)
        self.progressIndicator.startAnimation_(self)
        self.registerForWorkspaceNotifications()
        NSThread.detachNewThreadSelector_toTarget_withObject_(self.loadData, self, None)

    def backgroundWindowSetting(self):
        return Utils.getPlistData(u"background_window") or u"auto"

    def showBackgroundWindow(self):
        # Create a background window that covers the whole screen.
        NSLog(u"Showing background window")
        rect = NSScreen.mainScreen().frame()
        self.backgroundWindow.setCanBecomeVisibleWithoutLogin_(True)
        self.backgroundWindow.setFrame_display_(rect, True)
        backgroundColor = NSColor.darkGrayColor()
        self.backgroundWindow.setBackgroundColor_(backgroundColor)
        self.backgroundWindow.setOpaque_(False)
        self.backgroundWindow.setIgnoresMouseEvents_(False)
        self.backgroundWindow.setAlphaValue_(1.0)
        self.backgroundWindow.orderFrontRegardless()
        self.backgroundWindow.setLevel_(kCGNormalWindowLevel - 1)
        self.backgroundWindow.setCollectionBehavior_(NSWindowCollectionBehaviorStationary | NSWindowCollectionBehaviorCanJoinAllSpaces)

    def loadBackgroundImage_(self, urlString):
        if self.backgroundWindowSetting() == u"never":
            return
        NSLog(u"Loading background image")
        if self.backgroundWindowSetting() == u"auto":
            runningApps = [x.bundleIdentifier() for x in NSWorkspace.sharedWorkspace().runningApplications()]
            if u"com.apple.dock" not in runningApps:
                self.performSelectorOnMainThread_withObject_waitUntilDone_(
                    self.showBackgroundWindow, None, YES)
            else:
                NSLog(u"Not showing background window as Dock.app is running")
                return

        def gcd(a, b):
            """Return greatest common divisor of two numbers"""
            if b == 0:
                return a
            return gcd(b, a % b)

        if not urlString.endswith(u"?"):
            try:
                verplist = FoundationPlist.readPlist("/System/Library/CoreServices/SystemVersion.plist")
                osver = verplist[u"ProductUserVisibleVersion"]
                osbuild = verplist[u"ProductBuildVersion"]
                size = NSScreen.mainScreen().frame().size
                w = int(size.width)
                h = int(size.height)
                divisor = gcd(w, h)
                aw = w / divisor
                ah = h / divisor
                urlString += u"?osver=%s&osbuild=%s&w=%d&h=%d&a=%d-%d" % (osver, osbuild, w, h, aw, ah)
            except:
                pass
        url = NSURL.URLWithString_(urlString)
        image = NSImage.alloc().initWithContentsOfURL_(url)
        self.performSelectorOnMainThread_withObject_waitUntilDone_(
            self.setBackgroundImage_, image, YES)

    def setBackgroundImage_(self, image):
        self.backgroundWindow.contentView().setWantsLayer_(True)
        self.backgroundWindow.contentView().layer().setContents_(image)

    def registerForWorkspaceNotifications(self):
        nc = NSWorkspace.sharedWorkspace().notificationCenter()
        nc.addObserver_selector_name_object_(
            self, self.wsNotificationReceived_, NSWorkspaceDidMountNotification, None)
        nc.addObserver_selector_name_object_(
            self, self.wsNotificationReceived_, NSWorkspaceDidUnmountNotification, None)
        nc.addObserver_selector_name_object_(
            self, self.wsNotificationReceived_, NSWorkspaceDidRenameVolumeNotification, None)

    def wsNotificationReceived_(self, notification):
        if self.workflow_is_running:
            self.should_update_volume_list = True
            return
        notification_name = notification.name()
        user_info = notification.userInfo()
        NSLog("NSWorkspace notification was: %@", notification_name)
        if notification_name == NSWorkspaceDidMountNotification:
            new_volume = user_info['NSDevicePath']
            NSLog("%@ was mounted", new_volume)
        elif notification_name == NSWorkspaceDidUnmountNotification:
            removed_volume = user_info['NSDevicePath']
            NSLog("%@ was unmounted", removed_volume)
        elif notification_name == NSWorkspaceDidRenameVolumeNotification:
            pass
        self.reloadVolumes()

    def validTargetVolumes(self):
        volume_list = []
        for volume in self.volumes:
            if volume.mountpoint != '/':
                if volume.mountpoint.startswith("/Volumes/") or volume.filevault :
                    if volume.writable:
                        volume_list.append(volume.mountpoint)
        return volume_list

    def reloadVolumes(self):
        self.volumes = Utils.available_volumes()

        self.chooseTargetDropDown.removeAllItems()
        volume_list = self.validTargetVolumes()
        self.chooseTargetDropDown.addItemsWithTitles_(volume_list)
        # reselect previously selected target if possible
        if self.targetVolume:
            self.chooseTargetDropDown.selectItemWithTitle_(self.targetVolume.mountpoint)
            selected_volume = self.chooseTargetDropDown.titleOfSelectedItem()
        else:
            if self.target_volume_name:
                selected_volume = self.target_volume_name
            else:
                selected_volume = volume_list[0]
            self.chooseTargetDropDown.selectItemWithTitle_(selected_volume)
        for volume in self.volumes:
            if str(volume.mountpoint) == str(selected_volume):
                self.targetVolume = volume

    def expandImagingProgressPanel(self):
        self.imagingProgressPanel.setContentSize_(NSSize(466, 119))
        self.countdownWarningImage.setHidden_(False)
        self.countdownCancelButton.setHidden_(False)
        self.imagingLabel.setFrameOrigin_(NSPoint(89, 87))
        self.imagingLabel.setFrameSize_(NSSize(359, 17))
        self.imagingProgress.setFrameOrigin_(NSPoint(91, 60))
        self.imagingProgress.setFrameSize_(NSSize(355, 20))
        self.imagingProgressDetail.setFrameOrigin_(NSPoint(89, 41))
        self.imagingProgressDetail.setFrameSize_(NSSize(360, 17))

    def contractImagingProgressPanel(self):
        self.imagingProgressPanel.setContentSize_(NSSize(466, 98))
        self.countdownWarningImage.setHidden_(True)
        self.countdownCancelButton.setHidden_(True)
        self.imagingLabel.setFrameOrigin_(NSPoint(17, 66))
        self.imagingLabel.setFrameSize_(NSSize(431, 17))
        self.imagingProgress.setFrameOrigin_(NSPoint(20, 39))
        self.imagingProgress.setFrameSize_(NSSize(426, 20))
        self.imagingProgressDetail.setFrameOrigin_(NSPoint(18, 20))
        self.imagingProgressDetail.setFrameSize_(NSSize(431, 17))


    @objc.IBAction
    def endVariablePanel_(self, sender):
        '''Called when user clicks 'OK' in the variable panel'''
        # store the username and password
        NSApp.endSheet_(self.variablePanel)

        self.environmentVariableArray.append({self.variablesArray[0].keys()[0]:self.variablePanelValue.stringValue()})


        self.variablePanel.orderOut_(self)
        self.variablesArray.pop(0)

        if (self.variablesArray):
            self.variablePanelLabel.setStringValue_(self.variablesArray[0].values()[0])
            self.variablePanelValue.setStringValue_("")
            NSApp.beginSheet_modalForWindow_modalDelegate_didEndSelector_contextInfo_(
                                                                                      self.variablePanel, self.mainWindow, self, None, None)
        else:
            NSLog("%@",self.environmentVariableArray)
            self.workflowOnThreadPrep()


    def showAuthenticationPanel(self):
        '''Show the authentication panel'''
        NSApp.beginSheet_modalForWindow_modalDelegate_didEndSelector_contextInfo_(
            self.authenticationPanel, self.mainWindow, self, None, None)

    @objc.IBAction
    def cancelAuthenticationPanel_(self, sender):
        '''Called when user clicks 'Quit' in the authentication panel'''
        NSApp.endSheet_(self.authenticationPanel)
        NSApp.terminate_(self)

    @objc.IBAction
    def endAuthenticationPanel_(self, sender):
        '''Called when user clicks 'Continue' in the authentication panel'''
        # store the username and password
        self.authenticatedUsername = self.authenticationPanelUsernameField.stringValue()
        self.authenticatedPassword = self.authenticationPanelPasswordField.stringValue()
        NSApp.endSheet_(self.authenticationPanel)
        self.authenticationPanel.orderOut_(self)
        # re-request the workflows.plist, this time with username and password available
        NSThread.detachNewThreadSelector_toTarget_withObject_(self.loadData, self, None)

    def loadData(self):
        pool = NSAutoreleasePool.alloc().init()
        self.buildUtilitiesMenu()
        self.volumes = Utils.available_volumes()


#        self.volumes = Utils.mountedVolumes()
        theURL = Utils.getServerURL()

        if theURL:
            plistData = None
            tries = 0
            while (not plistData) and (tries < 3):
                tries += 1
                (plistData, error) = Utils.downloadFile(
                    theURL, username=self.authenticatedUsername, password=self.authenticatedPassword)
                if error:
                    try:
                        if error.reason[0] in [401, -1012, -1013]:
                            # 401:   HTTP status code: authentication required
                            # -1012: NSURLErrorDomain code "User cancelled authentication" -- returned
                            #        when we try a given name and password and fail
                            # -1013: NSURLErrorDomain code "User Authentication Required"
                            NSLog("Configuration plist requires authentication.")
                            # show authentication panel using the main thread
                            self.performSelectorOnMainThread_withObject_waitUntilDone_(
                                self.showAuthenticationPanel, None, YES)
                            del pool
                            return
                        elif error.reason[0] < 0:
                            NSLog("Failed to load configuration plist: %@", repr(error.reason))
                            # Possibly ssl error due to a bad clock, try setting the time.
                            Utils.setDate()
                    except AttributeError, IndexError:
                        pass

            if plistData:
                try:
                    converted_plist = FoundationPlist.readPlistFromString(plistData)
                except:
                    self.errorMessage = "Configuration plist couldn't be read."

                try:
                    self.waitForNetwork = converted_plist['wait_for_network']
                except:
                    pass

                try:
                    self.autoRunTime = converted_plist['autorun_time']
                except:
                    pass

                try:
                    urlString = converted_plist['background_image']
                    NSThread.detachNewThreadSelector_toTarget_withObject_(self.loadBackgroundImage_, self, urlString)
                except:
                    pass

                try:
                    self.passwordHash = converted_plist['password']
                except:
                    # Bypass the login form if no password is given.
                    self.hasLoggedIn = True

                try:
                    self.workflows = converted_plist['workflows']
                except:
                    self.errorMessage = "No workflows found in the configuration plist."

                try:
                    self.defaultWorkflow = converted_plist['default_workflow']
                except:
                    pass

                try:
                    self.autorunWorkflow = converted_plist['autorun']

                    # If we've already cancelled autorun, don't bother trying to autorun again.
                    if self.cancelledAutorun:
                        self.autorunWorkflow = None
                except:
                    pass

                try:
                    self.target_volume_name = urllib2.unquote(
                        converted_plist['target_volume_name'])
                    NSLog("Set target volume name as: %@", self.target_volume_name)
                except:
                    pass
            else:
                self.errorMessage = "Couldn't get configuration plist. \n %s. \n '%s'" % (error.reason, error.url)
        else:
            self.errorMessage = "Configuration URL wasn't set."
        Utils.setup_logging()
        Utils.sendReport('in_progress', 'Imagr is starting up...')
        self.performSelectorOnMainThread_withObject_waitUntilDone_(
            self.loadDataComplete, None, YES)
        del pool

    def loadDataComplete(self):
        #self.reloadWorkflowsMenuItem.setEnabled_(True)
        if self.errorMessage:
            self.theTabView.selectTabViewItem_(self.errorTab)
            self.errorPanel_(self.errorMessage)
        else:
            if self.hasLoggedIn:
                self.enableWorkflowViewControls()
                self.theTabView.selectTabViewItem_(self.mainTab)
                self.chooseImagingTarget_(None)

                self.isAutorun()

            else:
                self.theTabView.selectTabViewItem_(self.loginTab)
                self.mainWindow.makeFirstResponder_(self.password)

    def isAutorun(self):
        if self.autorunWorkflow:
            self.countdownOnThreadPrep()

    @objc.IBAction
    def reloadWorkflows_(self, sender):
        self.reloadWorkflowsMenuItem.setEnabled_(False)
        self.progressText.setStringValue_("Reloading workflows...")
        self.progressIndicator.setIndeterminate_(True)
        self.progressIndicator.setUsesThreadedAnimation_(True)
        self.progressIndicator.startAnimation_(self)
        self.theTabView.selectTabViewItem_(self.introTab)
        NSThread.detachNewThreadSelector_toTarget_withObject_(self.loadData, self, None)

    @objc.IBAction
    def login_(self, sender):
        if self.passwordHash:
            password_value = self.password.stringValue()
            if Utils.getPasswordHash(password_value) != self.passwordHash or password_value == "":
                self.errorField.setEnabled_(sender)
                self.errorField.setStringValue_("Incorrect password")
                self.shakeWindow()

            else:
                self.theTabView.selectTabViewItem_(self.mainTab)
                self.chooseImagingTarget_(None)
                self.enableAllButtons_(self)
                self.hasLoggedIn = True

                self.isAutorun()

    @objc.IBAction
    def setStartupDisk_(self, sender):
        if self.alert:
            self.alert.window().orderOut_(self)
            self.alert = None

        # Prefer to use the built in Startup disk pane
        if os.path.exists("/Applications/Utilities/Startup Disk.app"):
            Utils.launchApp("/Applications/Utilities/Startup Disk.app")
        else:
            self.restartAction = 'restart'
            # This stops the console being spammed with: unlockFocus called too many times. Called on <NSButton
            NSGraphicsContext.saveGraphicsState()
            self.disableAllButtons_(sender)
            # clear out the default junk in the dropdown
            self.startupDiskDropdown.removeAllItems()
            volume_list = []
            for volume in self.volumes:
                volume_list.append(volume.mountpoint)

            # Let's add the items to the popup
            self.startupDiskDropdown.addItemsWithTitles_(volume_list)
            NSApp.beginSheet_modalForWindow_modalDelegate_didEndSelector_contextInfo_(
                self.startUpDiskPanel, self.mainWindow, self, None, None)
            NSGraphicsContext.restoreGraphicsState()


    @objc.IBAction
    def closeStartUpDisk_(self, sender):
        self.enableAllButtons_(sender)
        NSApp.endSheet_(self.startUpDiskPanel)
        self.startUpDiskPanel.orderOut_(self)

    @objc.IBAction
    def openProgress_(self, sender):
        NSApp.beginSheet_modalForWindow_modalDelegate_didEndSelector_contextInfo_(
            self.progressPanel, self.mainWindow, self, None, None)

    @objc.IBAction
    def chooseImagingTarget_(self, sender):
        self.chooseTargetDropDown.removeAllItems()
        volume_list = self.validTargetVolumes()
         # No writable volumes, this is bad.
        if len(volume_list) == 0:
            alert = NSAlert.alertWithMessageText_defaultButton_alternateButton_otherButton_informativeTextWithFormat_(
                NSLocalizedString(u"No writable volumes found", None),
                NSLocalizedString(u"Restart", None),
                NSLocalizedString(u"Open Disk Utility", None),
                objc.nil,
                NSLocalizedString(u"No writable volumes were found on this Mac.", None))
            alert.beginSheetModalForWindow_modalDelegate_didEndSelector_contextInfo_(
                self.mainWindow, self, self.noVolAlertDidEnd_returnCode_contextInfo_, objc.nil)
        else:
            self.chooseTargetDropDown.addItemsWithTitles_(volume_list)
            if self.targetVolume:
                self.chooseTargetDropDown.selectItemWithTitle_(self.targetVolume.mountpoint)

            if self.target_volume_name:
                try:
                    selected_volume = "/Volumes/%s" %(self.target_volume_name)
                    volume_list.index(selected_volume) # Check if target volume is in list
                except ValueError:
                    selected_volume = volume_list[0]

                self.chooseTargetDropDown.selectItemWithTitle_(selected_volume)
            else:
                selected_volume = self.chooseTargetDropDown.titleOfSelectedItem()

            for volume in self.volumes:
                if str(volume.mountpoint) == str(selected_volume):
                    #imaging_target = volume
                    self.targetVolume = volume
                    break
            self.selectWorkflow_(sender)

    @PyObjCTools.AppHelper.endSheetMethod
    def noVolAlertDidEnd_returnCode_contextInfo_(self, alert, returncode, contextinfo):
        if returncode == NSAlertDefaultReturn:
            self.setStartupDisk_(None)
        else:
            Utils.launchApp('/Applications/Utilities/Disk Utility.app')
            alert = NSAlert.alertWithMessageText_defaultButton_alternateButton_otherButton_informativeTextWithFormat_(
                NSLocalizedString(u"Rescan for volumes", None),
                NSLocalizedString(u"Rescan", None),
                objc.nil,
                objc.nil,
                NSLocalizedString(u"Rescan for volumes.", None))

            alert.beginSheetModalForWindow_modalDelegate_didEndSelector_contextInfo_(
                self.mainWindow, self, self.rescanAlertDidEnd_returnCode_contextInfo_, objc.nil)

    @PyObjCTools.AppHelper.endSheetMethod
    def rescanAlertDidEnd_returnCode_contextInfo_(self, alert, returncode, contextinfo):
        # NSWorkspaceNotifications should take care of updating our list of available volumes
        # Need to reload workflows
        self.reloadWorkflows_(self)

    @objc.IBAction
    def selectImagingTarget_(self, sender):
        volume_name = self.chooseTargetDropDown.titleOfSelectedItem()
        for volume in self.volumes:
            if str(volume.mountpoint) == str(volume_name):
                self.targetVolume = volume
                break
        NSLog("Imaging target is %@", self.targetVolume.mountpoint)


    @objc.IBAction
    def closeImagingTarget_(self, sender):
        self.enableAllButtons_(sender)
        NSApp.endSheet_(self.chooseTargetPanel)
        self.chooseTargetPanel.orderOut_(self)
        self.setStartupDisk_(sender)

    @objc.IBAction
    def selectWorkflow_(self, sender):
        self.chooseWorkflowDropDown.removeAllItems()
        workflow_list = []
        for workflow in self.workflows:
            if 'hidden' in workflow:
                # Don't add 'hidden' workflows to the list
                if workflow['hidden'] == False:
                    workflow_list.append(workflow['name'])
            else:
                # If not specified, assume visible
                workflow_list.append(workflow['name'])

        self.chooseWorkflowDropDown.addItemsWithTitles_(workflow_list)

        # The current selection is deselected if a nil or non-existent title is given
        if self.defaultWorkflow:
            self.chooseWorkflowDropDown.selectItemWithTitle_(self.defaultWorkflow)

        self.chooseWorkflowDropDownDidChange_(sender)

    @objc.IBAction
    def chooseWorkflowDropDownDidChange_(self, sender):
        selected_workflow = self.chooseWorkflowDropDown.titleOfSelectedItem()
        for workflow in self.workflows:
            if selected_workflow == workflow['name']:
                try:
                    self.workflowDescription.setString_(workflow['description'])
                except:
                    self.workflowDescription.setString_("")
                break

    def enableWorkflowDescriptionView_(self, enabled):
        # See https://developer.apple.com/library/mac/qa/qa1461/_index.html
        self.workflowDescription.setSelectable_(enabled)
        if enabled:
            self.workflowDescription.setTextColor_(NSColor.controlTextColor())
        else:
            self.workflowDescription.setTextColor_(NSColor.disabledControlTextColor())

    def disableWorkflowViewControls(self):
        self.reloadWorkflowsButton.setEnabled_(False)
        self.reloadWorkflowsMenuItem.setEnabled_(False)
        self.cancelAndRestartButton.setEnabled_(False)
        self.chooseWorkflowLabel.setEnabled_(False)
        self.chooseTargetDropDown.setEnabled_(False)
        self.chooseWorkflowDropDown.setEnabled_(False)
        self.enableWorkflowDescriptionView_(False)
        self.runWorkflowButton.setEnabled_(False)
        self.cancelAndRestartButton.setEnabled_(False)

    def enableWorkflowViewControls(self):
        self.reloadWorkflowsButton.setEnabled_(True)
        self.reloadWorkflowsMenuItem.setEnabled_(True)
        self.cancelAndRestartButton.setEnabled_(True)
        self.chooseWorkflowLabel.setEnabled_(True)
        self.chooseTargetDropDown.setEnabled_(True)
        self.chooseWorkflowDropDown.setEnabled_(True)
        self.enableWorkflowDescriptionView_(True)
        self.runWorkflowButton.setEnabled_(True)
        self.cancelAndRestartButton.setEnabled_(True)

    @objc.IBAction
    def runWorkflow_(self, sender):
        selected_workflow = self.chooseWorkflowDropDown.titleOfSelectedItem()


        if self.autorunWorkflow:
            NSLog("running autorun workflow")
            runWorkflowNow()

        self.selectedWorkflow = None
        for workflow in self.workflows:
            if selected_workflow == workflow['name']:
                self.selectedWorkflow = workflow
                break

        label_string = "Are you sure you want to run workflow %s?" % self.selectedWorkflow['name']

        alert = NSAlert.alertWithMessageText_defaultButton_alternateButton_otherButton_informativeTextWithFormat_(
                                                                                                                  NSLocalizedString(label_string, None),
                                                                                                                  NSLocalizedString(u"Run", None),
                                                                                                                  NSLocalizedString(u"Cancel", None),
                                                                                                                  NSLocalizedString(u"", None),
                                                                                                                  NSLocalizedString(u"", None),)

        alert.beginSheetModalForWindow_modalDelegate_didEndSelector_contextInfo_(
                                                                                                                                                                                           self.mainWindow, self, self.startWorkflowAlertDidEnd_returnCode_contextInfo_, objc.nil)
    def runWorkflowNow(self):
        '''Set up the selected workflow to run on secondary thread'''
        self.workflow_is_running = True

        # let's get the workflow
        if self.autorunWorkflow:
            selected_workflow = self.autorunWorkflow
        else:
            selected_workflow = self.chooseWorkflowDropDown.titleOfSelectedItem()
        self.selectedWorkflow = None
        for workflow in self.workflows:
            if selected_workflow == workflow['name']:
                self.selectedWorkflow = workflow
                break
        NSLog("Running Workflow %@",self.selectedWorkflow['name'])
        if self.selectedWorkflow:
            if 'restart_action' in self.selectedWorkflow:
                self.restartAction = self.selectedWorkflow['restart_action']
            if 'first_boot_reboot' in self.selectedWorkflow:
                self.firstBootReboot = self.selectedWorkflow['first_boot_reboot']
            if 'bless_target' in self.selectedWorkflow:
                self.blessTarget = self.selectedWorkflow['bless_target']
            else:
                self.blessTarget = True

            # Show the computer name tab if needed. I hate waiting to put in the
            # name in DS.
            settingName = False
            settingVariables = False
            variablesArray = []
            self.environmentVariableArray = []
            for item in self.selectedWorkflow['components']:
                if self.checkForVariablesNameComponent_(item):
                    self.variablesArray = item.get('variableLabels', [])
                    settingVariables=True
                    break

            for item in self.selectedWorkflow['components']:
                if self.checkForNameComponent_(item):
                    self.getComputerName_(item)
                    settingName = True
                    break


            if not settingName and settingVariables:
                self.getVariables()

            if not settingName and not settingVariables:
                self.workflowOnThreadPrep()

    def checkForNameComponent_(self, item):
        if item.get('type') == 'computer_name':
            return True
        if item.get('type') == 'included_workflow':
            included_workflow = self.getIncludedWorkflow_(item)
            for workflow in self.workflows:
                if workflow['name'] == included_workflow:
                    for new_item in workflow['components']:
                        if self.checkForNameComponent_(new_item):
                            return True

        return False

    def checkForVariablesNameComponent_(self, item):
        if item.get('type') == 'variables':
            return True
        if item.get('type') == 'included_workflow':
            included_workflow = self.getIncludedWorkflow_(item)
            for workflow in self.workflows:
                if workflow['name'] == included_workflow:
                    for new_item in workflow['components']:
                        if self.checkForNameComponent_(new_item):
                            return True

        return False

    @PyObjCTools.AppHelper.endSheetMethod
    def startWorkflowAlertDidEnd_returnCode_contextInfo_(self, alert, returncode, contextinfo):

        # 0 = Cancel
        # 1 = Run

        if returncode == 1:
            self.runWorkflowNow()
        elif returncode == 0:
            NSLog("Here")

    def workflowOnThreadPrep(self):
        self.disableWorkflowViewControls()
        Utils.sendReport('in_progress', 'Preparing to run workflow %s...' % self.selectedWorkflow['name'])
        self.imagingLabel.setStringValue_("Preparing to run workflow...")
        self.imagingProgressDetail.setStringValue_('')
        self.contractImagingProgressPanel()
        NSApp.beginSheet_modalForWindow_modalDelegate_didEndSelector_contextInfo_(
            self.imagingProgressPanel, self.mainWindow, self, None, None)
        # initialize the progress bar
        self.imagingProgress.setMinValue_(0.0)
        self.imagingProgress.setMaxValue_(100.0)
        self.imagingProgress.setIndeterminate_(True)
        self.imagingProgress.setUsesThreadedAnimation_(True)
        self.imagingProgress.startAnimation_(self)
        NSThread.detachNewThreadSelector_toTarget_withObject_(
            self.processWorkflowOnThread_, self, None)

    def countdownOnThreadPrep(self):
        self.disableWorkflowViewControls()
        self.imagingLabel.setStringValue_("Preparing to run {} on {}".format(self.autorunWorkflow, self.targetVolume.mountpoint))
        #self.imagingProgressDetail.setStringValue_('')
        self.expandImagingProgressPanel()
        NSApp.beginSheet_modalForWindow_modalDelegate_didEndSelector_contextInfo_(
            self.imagingProgressPanel, self.mainWindow, self, None, None)
        # initialize the progress bar
        self.imagingProgress.setMinValue_(0.0)
        self.imagingProgress.setMaxValue_(self.autoRunTime)
        self.imagingProgress.setIndeterminate_(True)
        self.imagingProgress.setUsesThreadedAnimation_(True)
        self.imagingProgress.startAnimation_(self)
        NSThread.detachNewThreadSelector_toTarget_withObject_(
            self.processCountdownOnThread_, self, None)

    def processCountdownOnThread_(self, sender):
        '''Count down for 30s or admin provided'''
        countdown = self.autoRunTime
        #pool = NSAutoreleasePool.alloc().init()
        if self.autorunWorkflow and self.targetVolume:
            self.should_update_volume_list = False

            # Count down for 30s or admin provided.
            for remaining in range(countdown, 0, -1):
                if not self.autorunWorkflow:
                    break

                self.updateProgressTitle_Percent_Detail_(None, countdown - remaining, "Beginning in {}s".format(remaining))
                import time
                time.sleep(1)

        self.performSelectorOnMainThread_withObject_waitUntilDone_(
            self.processCountdownOnThreadComplete, None, YES)
        #del pool

    def processCountdownOnThreadComplete(self):
        '''Done running countdown, start the default workflow'''
        NSApp.endSheet_(self.imagingProgressPanel)
        self.imagingProgressPanel.orderOut_(self)

        # Make sure the user still wants to autorun the default workflow (i.e. hasn't clicked cancel).
        if self.autorunWorkflow:
            self.runWorkflowNow()

    @objc.IBAction
    def cancelCountdown_(self, sender):
        '''The user didn't want to automatically run the default workflow after all.'''
        self.autorunWorkflow = None
        # Avoid trying to autorun again.
        self.cancelledAutorun = True
        self.enableWorkflowViewControls()

    def updateProgressWithInfo_(self, info):
        '''UI stuff should be done on the main thread. Yet we do all our interesting work
        on a secondary thread. So to update the UI, the secondary thread should call this
        method using performSelectorOnMainThread_withObject_waitUntilDone_'''
        if 'title' in info.keys():
            self.imagingLabel.setStringValue_(info['title'])
        if 'percent' in info.keys():
            if float(info['percent']) < 0:
                if not self.imagingProgress.isIndeterminate():
                    self.imagingProgress.setIndeterminate_(True)
                    self.imagingProgress.startAnimation_(self)
            else:
                if self.imagingProgress.isIndeterminate():
                    self.imagingProgress.stopAnimation_(self)
                    self.imagingProgress.setIndeterminate_(False)
                self.imagingProgress.setDoubleValue_(float(info['percent']))
        if 'detail' in info.keys():
            self.imagingProgressDetail.setStringValue_(info['detail'])

    def updateProgressTitle_Percent_Detail_(self, title, percent, detail):
        '''Wrapper method that calls the UI update method on the main thread'''
        info = {}
        if title is not None:
            info['title'] = title
        if percent is not None:
            info['percent'] = percent
        if detail is not None:
            info['detail'] = detail
        self.performSelectorOnMainThread_withObject_waitUntilDone_(
            self.updateProgressWithInfo_, info, objc.NO)

    def setupFirstBootDir(self):
        first_boot_items_dir = os.path.join(self.targetVolume.mountpoint, '.imagr/first-boot/items/')
        if not os.path.exists(first_boot_items_dir):
            os.makedirs(first_boot_items_dir, 0755)

    def setupFirstBootTools(self):
        # copy bits for first boot script
        packages_dir = os.path.join(
            self.targetVolume.mountpoint, '.imagr/first-boot/')
        if not os.path.exists(packages_dir):
            self.setupFirstBootDir()
        Utils.copyFirstBoot(self.targetVolume.mountpoint,
                            self.waitForNetwork, self.firstBootReboot)

    def processWorkflowOnThread_(self, sender):
        '''Process the selected workflow'''
        pool = NSAutoreleasePool.alloc().init()
        if self.selectedWorkflow:
            # count all of the workflow items - are we still using this?
            components = [item for item in self.selectedWorkflow['components']]
            component_count = len(components)

            self.should_update_volume_list = False

            for item in self.selectedWorkflow['components']:
                if (item.get('type') == 'startosinstall' and
                        self.first_boot_items):
                    # we won't get a chance to do this after this component
                    self.setupFirstBootTools()
                self.runComponent_(item)
            if self.first_boot_items:
                self.setupFirstBootTools()

        self.performSelectorOnMainThread_withObject_waitUntilDone_(
            self.processWorkflowOnThreadComplete, None, YES)
        del pool

    def processWorkflowOnThreadComplete(self):
        '''Done running workflow, restart to imaged volume'''
        NSApp.endSheet_(self.imagingProgressPanel)
        self.imagingProgressPanel.orderOut_(self)
        self.workflow_is_running = False

        # Disable autorun so users are able to select additional workflows to run.
        self.autorunWorkflow = None

        Utils.sendReport('success', 'Finished running %s.' % self.selectedWorkflow['name'])

        # Bless the target if we need to
        if self.blessTarget == True:
            try:
                self.targetVolume.SetStartupDisk()
            except:
                for volume in self.volumes:
                    if str(volume.mountpoint) == str(self.targetVolume.mountpoint):
                        volume.SetStartupDisk()
        if self.errorMessage:
            self.theTabView.selectTabViewItem_(self.errorTab)
            self.errorPanel_(self.errorMessage)
        elif self.restartAction == 'restart' or self.restartAction == 'shutdown':
            self.restartToImagedVolume()
        else:
            if self.should_update_volume_list == True:
                NSLog("Refreshing volume list.")
                self.reloadVolumes()
            self.openEndWorkflowPanel()

    def runComponent_(self, item):
        '''Run the selected workflow component'''
        # No point carrying on if something is broken
        if not self.errorMessage:
            self.counter = self.counter + 1.0
            # Restore image
            if item.get('type') == 'image' and item.get('url'):
                Utils.sendReport('in_progress', 'Restoring DMG: %s' % item.get('url'))
                self.Clone(
                    item.get('url'),
                    self.targetVolume,
                    verify=item.get('verify', True),
                    ramdisk=item.get('ramdisk', False),
                )
            # startosinstall
            elif item.get('type') == 'startosinstall':
                Utils.sendReport('in_progress', 'starting macOS install: %s' % item.get('url'))
                self.startOSinstall(item, ramdisk=item.get('ramdisk', False))
            # Download and install package
            elif item.get('type') == 'package' and not item.get('first_boot', True):
                Utils.sendReport('in_progress', 'Downloading and installing package(s): %s' % item.get('url'))
                self.downloadAndInstallPackages_(item)
            # Download and copy package
            elif item.get('type') == 'package' and item.get('first_boot', True):
                Utils.sendReport('in_progress', 'Downloading and installing first boot package(s): %s' % item.get('url'))
                self.downloadAndCopyPackage(item, self.counter)
                self.first_boot_items = True
            # Expand package folder and pass contents to runComponent_
            elif item.get('type') == 'package_folder':
                url = item.get('url')
                url_path = urlparse.urlparse(urllib2.unquote(url)).path
                if os.path.isdir(url_path):
                    for f in os.listdir(url_path):
                        if os.path.basename(f).endswith('.pkg'):
                            new_url = os.path.join(url, f)
                            item['url'] = new_url
                            item['type'] = 'package'
                            self.runComponent_(item)
                else:
                    raise TypeError("package_folder expected a folder path: %s" %(url))
            # Copy first boot script
            elif item.get('type') == 'script' and item.get('first_boot', True):
                Utils.sendReport('in_progress', 'Copying first boot script %s' % str(self.counter))
                if item.get('url'):
                    if item.get('additional_headers'):
                        (data, error) = Utils.downloadFile(item.get('url'), item.get('additional_headers'))
                        self.copyFirstBootScript(data, self.counter)
                    else:
                        (data, error) = Utils.downloadFile(item.get('url'))
                        self.copyFirstBootScript(data, self.counter)
                else:
                    self.copyFirstBootScript(item.get('content'), self.counter)
                self.first_boot_items = True
            # Run script
            elif item.get('type') == 'script' and not item.get('first_boot', True):
                Utils.sendReport('in_progress', 'Running script %s' % str(self.counter))
                if item.get('url'):
                    if item.get('additional_headers'):
                        (data, error) = Utils.downloadFile(item.get('url'), item.get('additional_headers'))
                        self.runPreFirstBootScript(data, self.counter)
                    else:
                        (data, error) = Utils.downloadFile(item.get('url'))
                        self.runPreFirstBootScript(data, self.counter)
                else:
                    self.runPreFirstBootScript(item.get('content'), self.counter)
            # Partition a disk
            elif item.get('type') == 'partition':
                Utils.sendReport('in_progress', 'Running partition task.')
                self.partitionTargetDisk(item.get('partitions'), item.get('map'))
                if self.future_target == False:
                    # If a partition task is done without a new target specified, no other tasks can be parsed.
                    # Another workflow must be selected.
                    NSLog("No target specified, reverting to workflow selection screen.")

            elif item.get('type') == 'included_workflow':
                Utils.sendReport('in_progress', 'Running included workflow.')
                self.runIncludedWorkflow_(item)

            # Format a volume
            elif item.get('type') == 'eraseVolume':
                if self.targetVolume:
                    target_volume_string = str(self.targetVolume.mountpoint).split('/Volumes/')[-1]
                else: 
                    target_volume_string = 'Macintosh HD'

                Utils.sendReport('in_progress', 'Erasing volume with name %s' % target_volume_string)
                new_volume_name = item.get('name', target_volume_string)
                if new_volume_name != target_volume_string:
                    Utils.sendReport('in_progress', 'Volume will be renamed as: %s' % new_volume_name)
                self.eraseTargetVolume(new_volume_name, item.get('format', 'Journaled HFS+'))
            elif item.get('type') == 'computer_name':
                if not item.get('nvram',False):
                    Utils.sendReport('in_progress', 'Setting computer name to %s' % self.computerName)
                    script_dir = os.path.dirname(os.path.realpath(__file__))
                    with open(os.path.join(script_dir, 'set_computer_name.sh')) as script:
                        script=script.read()
                    self.copyFirstBootScript(script, self.counter)
            elif item.get('type') == 'localize':
                Utils.sendReport('in_progress', 'Localizing Mac')
                self.copyLocalize_(item)
                self.first_boot_items = True

            # Workflow specific restart action
            elif item.get('type') == 'restart_action':
                Utils.sendReport('in_progress', 'Setting restart_action to %s' % item.get('action'))
                self.restartAction = item.get('action')
            elif item.get('type') == 'variables':
                self.writeToNVRAM_(self.environmentVariableArray)

            else:
                Utils.sendReport('error', 'Found an unknown workflow item.')
                self.errorMessage = "Found an unknown workflow item."

    def getIncludedWorkflow_(self, item):
        included_workflow = None
        # find the workflow we're looking for
        progress_method = self.updateProgressTitle_Percent_Detail_

        target_workflow = None

        if 'script' in item:
            output_list = []
            if progress_method:
                progress_method("Running script to determine included workflow...", -1, '')
            script = Utils.replacePlaceholders(item.get('script'), self.targetVolume.mountpoint)
            script_file = tempfile.NamedTemporaryFile(delete=False)
            script_file.write(script)
            script_file.close()
            os.chmod(script_file.name, 0700)
            proc = subprocess.Popen(script_file.name, stdout=subprocess.PIPE, stderr=subprocess.STDOUT, shell=True)
            while proc.poll() is None:
                output = proc.stdout.readline().strip().decode('UTF-8')
                output_list.append(output)
                if progress_method:
                    progress_method(None, None, output)
            os.remove(script_file.name)
            if proc.returncode != 0:
                error_output = '\n'.join(output_list)
                Utils.sendReport('error', 'Could not run included workflow script: %s' % error_output)
                self.errorMessage = 'Could not run included workflow script: %s' % error_output
                return
            else:

                for line in output_list:
                    if line.startswith("ImagrIncludedWorkflow: ") or line.startswith("ImagrIncludedWorkflow:"):
                        included_workflow = line.replace("ImagrIncludedWorkflow: ", "").replace("ImagrIncludedWorkflow:", "").strip()
                        break
        else:
            included_workflow = item['name']
        NSLog("Log: %@", str(included_workflow))
        if included_workflow == None:
            Utils.sendReport('error', 'No included workflow was returned.')
            self.errorMessage = 'No included workflow was returned.'
            return
        return included_workflow

    def runIncludedWorkflow_(self, item):
        '''Runs an included workflow'''

        included_workflow = self.getIncludedWorkflow_(item)
        if included_workflow:
            for workflow in self.workflows:
                if included_workflow.strip() == workflow['name'].strip():
                    NSLog(u"Included Workflow: %@", str(included_workflow))
                    # run the workflow
                    for component in workflow['components']:
                        if (component.get('type') == 'startosinstall' and
                            self.first_boot_items):
                            self.setupFirstBootTools()
                        self.runComponent_(component)
                    return
            else:
                Utils.sendReport('error', 'Could not find included workflow %s' % included_workflow)
                self.errorMessage = 'Could not find included workflow %s' % included_workflow
        else:
            Utils.sendReport('error', 'No included workflow passed %s' % included_workflow)
            self.errorMessage = 'No included workflow passed %s' % included_workflow

    def getVariables(self):
        self.variablePanelLabel.setStringValue_(self.variablesArray[0].values()[0])
        NSApp.beginSheet_modalForWindow_modalDelegate_didEndSelector_contextInfo_(
        self.variablePanel, self.mainWindow, self, None, None)

    def writeToNVRAM_(self,writeArray):

        for currVar in writeArray:

            cmd = ['/usr/sbin/nvram', currVar.keys()[0]+"=\'"+currVar.values()[0]+"\'" ]
            proc = subprocess.Popen(cmd, stdout=subprocess.PIPE, stderr=subprocess.PIPE)
            (eraseOut, eraseErr) = proc.communicate()
            if eraseErr:
                NSLog("Error occurred when setting variable to nvram: %@", eraseErr)
                self.errorMessage = eraseErr


    def getComputerName_(self, component):
        auto_run = component.get('auto', False)
        hardware_info = Utils.get_hardware_info()



        # Try to get existing HostName
        try:
            preferencePath = os.path.join(self.targetVolume.mountpoint,'Library/Preferences/SystemConfiguration/preferences.plist')
            preferencePlist = FoundationPlist.readPlist(preferencePath)
            existing_name = preferencePlist['System']['System']['HostName']
        except:
            # If we can't get the name, assign empty string for now
            existing_name = ''

        if auto_run:
            if component.get('use_serial', False):
                self.computerName = hardware_info.get('serial_number', 'UNKNOWN')
            else:
                self.computerName = existing_name
            self.theTabView.selectTabViewItem_(self.mainTab)
            self.workflowOnThreadPrep()
        else:
            if component.get('use_serial', False):
                self.computerNameInput.setStringValue_(hardware_info.get('serial_number', ''))
            elif component.get('prefix', None):
                self.computerNameInput.setStringValue_(component.get('prefix'))
            else:
                self.computerNameInput.setStringValue_(existing_name)

            # Switch to the computer name tab
            self.theTabView.selectTabViewItem_(self.computerNameTab)
            self.mainWindow.makeFirstResponder_(self.computerNameInput)

    @objc.IBAction
    def setComputerName_(self, sender):
        self.computerName = self.computerNameInput.stringValue()
        self.theTabView.selectTabViewItem_(self.mainTab)
        if self.variablesArray:
            self.getVariables()
        else:
            self.workflowOnThreadPrep()

    @objc.python_method
    def Clone(self, source, target, erase=True, verify=True,
              show_activity=True, ramdisk=False):
        """A wrapper around 'asr' to clone one disk object onto another.

        We run with --puppetstrings so that we get non-buffered output that we
        can actually read when show_activity=True.

        Args:
            source: A Disk or Image object.
            target: A Disk object (including a Disk from a mounted Image)
            erase:  Whether to erase the target. Defaults to True.
            verify: Whether to verify the clone operation. Defaults to True.
            show_activity: whether to print the progress to the screen.
        Returns:
            boolean: whether the operation succeeded.
        Raises:
            MacDiskError: source is not a Disk or Image object
            MacDiskError: target is not a Disk object
        """

        if isinstance(self.targetVolume, macdisk.Disk):
            target_ref = "/dev/%s" % self.targetVolume.deviceidentifier
        else:
            raise macdisk.MacDiskError("target is not a Disk object")

        if ramdisk:
            ramdisksource = self.RAMDisk(source, imaging=True)
            if ramdisksource[0]:
                source = ramdisksource[0]
            else:
                if ramdisksource[1] is True:
                    pass
                else:
                    self.errorMessage = ramdisksource[2]
                    self.targetVolume.EnsureMountedWithRefresh()
                    return False

        is_apfs = False
        if Utils.is_apfs(source):
            NSLog("%@","Source is APFS")
            is_apfs = True
            # we need to restore to a whole disk here
            if not self.targetVolume.wholedisk:
                NSLog("%@","Source is not a whole disk")
                target_ref = "/dev/%s" % self.targetVolume._attributes['ParentWholeDisk']
        command = ["/usr/sbin/asr", "restore", "--source", str(source),
                   "--target", target_ref, "--noprompt", "--puppetstrings"]

        self.targetVolume.EnsureMountedWithRefresh()
        if 'FilesystemType' not in self.targetVolume._attributes:
            NSLog("Key `FilesystemType` not found in target volume: %@", str(self.targetVolume._attributes))
            raise TypeError(self.targetVolume._attributes)
        
        if self.targetVolume._attributes['FilesystemType'] == 'hfs' and\
        is_apfs == True:
            self.errorMessage = "%s is formatted as HFS and you are trying to restore an APFS disk image" % str(self.targetVolume.mountpoint)
            self.targetVolume.EnsureMountedWithRefresh()
            return False
        elif self.targetVolume._attributes['FilesystemType'] == 'apfs' and\
        is_apfs == False:
            self.errorMessage = "%s is formatted as APFS and you are trying to restore an HFS disk image" % str(self.targetVolume.mountpoint)
            self.targetVolume.EnsureMountedWithRefresh()
            return False

        if erase:
            # check we can unmount the target... may as well fail here than later.
            if self.targetVolume.Mounted():
                self.targetVolume.Unmount()
            command.append("--erase")

        if not verify:
            command.append("--noverify")

        self.updateProgressTitle_Percent_Detail_('Restoring %s' % source, -1, '')
        NSLog("%@", str(command))
        task = subprocess.Popen(command, stdout=subprocess.PIPE, stderr=subprocess.PIPE)
        message = ""
        while task.poll() is None:
            output = task.stdout.readline().strip()
            try:
                percent = int(output.split("\t")[1])
            except:
                percent = 0.001
            if len(output.split("\t")) == 4:
                if output.split("\t")[3] == "restore":
                    message = "Restoring: "+ str(percent) + "%"
                elif output.split("\t")[3] == "verify":
                    message = "Verifying: "+ str(percent) + "%"
                else:
                    message = ""
            else:
                message = ""
            if percent == 0:
                percent = 0.001
            self.updateProgressTitle_Percent_Detail_(None, percent, message)

        (unused_stdout, stderr) = task.communicate()
        if task.returncode:
            self.errorMessage = "Cloning Error: %s" % stderr
            self.targetVolume.EnsureMountedWithRefresh()
            return False
        if task.poll() == 0:
            self.targetVolume.EnsureMountedWithRefresh()
            if 'ramdisk' in source:
                NSLog(u"Detaching RAM Disk post imaging.")
                detachcommand = ["/usr/bin/hdiutil", "detach",
                                 ramdisksource[1]]
                detach = subprocess.Popen(detachcommand,
                                          stdout=subprocess.PIPE,
                                          stderr=subprocess.PIPE)
            return True

    @objc.python_method
    def startOSinstall(self, item, ramdisk):
        if ramdisk:
            ramdisksource = self.RAMDisk(item, imaging=False)
            if ramdisksource[0]:
                ositem = {
                    'ramdisk': True,
                    'type': 'startosinstall',
                    'url': ramdisksource[0]
                    }
            else:
                if ramdisksource[1] is True:
                    ositem = item
                else:
                    self.errorMessage = ramdisksource[2]
                    self.targetVolume.EnsureMountedWithRefresh()
                    return False
        else:
            ositem = item
        self.updateProgressTitle_Percent_Detail_(
            'Preparing macOS install...', -1, '')
        success, detail = osinstall.run(
            ositem, self.targetVolume.mountpoint,
            progress_method=self.updateProgressTitle_Percent_Detail_)
        if not success:
            self.errorMessage = detail

    @objc.python_method
    def RAMDisk(self, source, imaging=False):
        if imaging is True:
            apfs_image = Utils.is_apfs(source)
            
            if 'FilesystemType' not in self.targetVolume._attributes:
                NSLog("Key `FilesystemType` not found in target volume: %@", str(self.targetVolume._attributes))
                raise TypeError(self.targetVolume._attributes)
                    
            if self.targetVolume._attributes['FilesystemType'] == 'hfs' and apfs_image is True:
                error = "%s is formatted as HFS and you are trying to restore an APFS disk image" % str(self.targetVolume.mountpoint)
                return False, False, error
            elif self.targetVolume._attributes['FilesystemType'] == 'apfs' and apfs_image is False:
                error = "%s is formatted as APFS and you are trying to restore an HFS disk image" % str(self.targetVolume.mountpoint)
                return False, False, error
        sysctlcommand = ["/usr/sbin/sysctl", "hw.memsize"]
        sysctl = subprocess.Popen(sysctlcommand,
                                  stdout=subprocess.PIPE,
                                  stderr=subprocess.PIPE)
        memsizetuple = sysctl.communicate()
        # sysctl returns crappy things from stdout.
        # Ex: ('hw.memsize: 1111111\n', '')
        memsize = int(
            memsizetuple[0].split('\n')[0].replace('hw.memsize: ', ''))
        NSLog(u"Total Memory is %@", str(memsize))
        # Assume netinstall uses at least 650MB of RAM. If we don't require
        # enough RAM, gurl will timeout or cause RecoveryOS to crash.
        availablemem = memsize - 681574400
        NSLog(u"Available Memory for DMG is %@", str(availablemem))
        if imaging is True:
            filesize = Utils.getDMGSize(source)[0]
        else:
            filesize = Utils.getDMGSize(source.get('url'))[0]
        NSLog(u"Required Memory for DMG is %@", str(filesize))
        # Formatting RAM Disk requires around 5% of the total amount of
        # bytes. Add 10% to compensate for the padding we will need.
        paddedfilesize = int(filesize) * 1.10
        NSLog(u"Padded Memory for DMG is %@", str(paddedfilesize))
        if filesize is False:
            NSLog(u"Error when calculating source size. Using original method "
                  "instead of gurl...")
            return False, True
        elif imaging is True and 9000000000 > memsize:
            NSLog(u"Feature requires more than 9GB of RAM. Using asr "
                  "instead of gurl...")
            return False, True
        elif int(paddedfilesize) > availablemem:
            NSLog(u"Available Memory is not sufficient for source size. "
                  "Using original method instead of gurl...")
            return False, True
        elif 8000000000 > memsize:
            NSLog(u"Feature requires at least 8GB of RAM. Using original "
                  "method instead of gurl...")
            return False, True
        else:
            sectors = int(paddedfilesize) / 512
            ramstring = "ram://%s" % str(sectors)
            NSLog(u"Amount of Sectors for RAM Disk is %@", str(sectors))
            ramattachcommand = ["/usr/bin/hdiutil", "attach", "-nomount",
                                ramstring]
            ramattach = subprocess.Popen(ramattachcommand,
                                         stdout=subprocess.PIPE,
                                         stderr=subprocess.PIPE)
            devdisk = ramattach.communicate()
            # hdiutil returns some really crappy things from stdout
            # Ex: ('/dev/disk20     \t         \t\n', '')
            devdiskstr = devdisk[0].split(' ')[0]
            randomnum = random.randint(1000000, 10000000)
            ramdiskvolname = "ramdisk" + str(randomnum)
            NSLog(u"RAM Disk mountpoint is %@", str(ramdiskvolname))
            NSLog(u"Formatting RAM Disk as HFS at %@", devdiskstr)
            ramformatcommand = ["/sbin/newfs_hfs", "-v",
                                ramdiskvolname, devdiskstr]
            ramformat = subprocess.Popen(ramformatcommand,
                                         stdout=subprocess.PIPE,
                                         stderr=subprocess.PIPE)
            NSLog(u"Mounting HFS RAM Disk %@", devdiskstr)
            rammountcommand = ["/usr/sbin/diskutil", "erasedisk",
                               'HFS+', ramdiskvolname, devdiskstr]
            rammount = subprocess.Popen(rammountcommand,
                                        stdout=subprocess.PIPE,
                                        stderr=subprocess.PIPE)
            # Wait for the disk to completely initialize
            targetpath = os.path.join('/Volumes', ramdiskvolname)
            while not os.path.isdir(targetpath):
                NSLog(u"Sleeping 1 second to allow full disk initialization.")
                time.sleep(1)
            if imaging is True:
                dmgsource = source
            else:
                dmgsource = source.get('url')
            NSLog(u"Downloading DMG file from %@", str(dmgsource))
            download_string = 'Downloading {}...'.format(str(dmgsource))
            self.updateProgressTitle_Percent_Detail_(
            download_string, -1, '')
            sourceram = self.downloadDMG(dmgsource, targetpath)
            if sourceram is False:
                NSLog(u"Detaching RAM Disk due to failure.")
                detachcommand = ["/usr/bin/hdiutil", "detach", devdiskstr]
                detach = subprocess.Popen(detachcommand,
                                          stdout=subprocess.PIPE,
                                          stderr=subprocess.PIPE)
                error = "DMG Failed to download via RAMDisk."
                return False, False, error
            return sourceram, devdiskstr

    def downloadAndInstallPackages_(self, item):
        url = item.get('url')
        custom_headers = item.get('additional_headers')
        self.updateProgressTitle_Percent_Detail_('Installing packages...', -1, '')
        # mount the target
        self.targetVolume.EnsureMountedWithRefresh()

        package_name = os.path.basename(url)
        self.downloadAndInstallPackage(
            url, self.targetVolume.mountpoint,
            progress_method=self.updateProgressTitle_Percent_Detail_,
            additional_headers=custom_headers)

    @objc.python_method
    def downloadAndInstallPackage(self, url, target, progress_method=None, additional_headers=None):
        if not os.path.basename(url).endswith('.pkg') and not os.path.basename(url).endswith('.dmg'):
            self.errorMessage = "%s doesn't end with either '.pkg' or '.dmg'" % url
            return False
        if os.path.basename(url).endswith('.dmg'):
            error = None
            # We're going to mount the dmg
            try:
                dmgmountpoints = Utils.mountdmg(url)
                dmgmountpoint = dmgmountpoints[0]
            except:
                self.errorMessage = "Couldn't mount %s" % url
                return False, self.errorMessage

            # Now we're going to go over everything that ends .pkg or
            # .mpkg and install it
            for package in os.listdir(dmgmountpoint):
                if package.endswith('.pkg') or package.endswith('.mpkg'):
                    pkg = os.path.join(dmgmountpoint, package)
                    retcode = self.installPkg(pkg, target, progress_method=progress_method)
                    if retcode != 0:
                        self.errorMessage = "Couldn't install %s" % pkg
                        return False

            # Unmount it
            try:
                Utils.unmountdmg(dmgmountpoint)
            except:
                self.errorMessage = "Couldn't unmount %s" % dmgmountpoint
                return False, self.errorMessage

        if os.path.basename(url).endswith('.pkg'):

            # Make our temp directory on the target
            temp_dir = tempfile.mkdtemp(dir=target)
            # Download it
            packagename = os.path.basename(url)
            if url.startswith("file://"):
                url_parse = urlparse.urlparse(url)
                downloaded_file=url_parse.path.replace("%20", " ")
            else:
                (downloaded_file, error) = Utils.downloadChunks(url, os.path.join(temp_dir,
                packagename), additional_headers=additional_headers)
                if error:
                    self.errorMessage = "Couldn't download - %s \n %s" % (url, error)
                    return False
            # Install it
            retcode = self.installPkg(downloaded_file, target, progress_method=progress_method)
            if retcode != 0:
                self.errorMessage = "Couldn't install %s" % downloaded_file
                return False
            # Clean up after ourselves
            shutil.rmtree(temp_dir)

    @objc.python_method
    def downloadDMG(self, url, target):
        if os.path.basename(url).endswith('.dmg'):
            # Download it
            dmgname = os.path.basename(url)
            failsleft = 3
            dmgpath = os.path.join(target, dmgname)
            NSLog(u"DMG Path %@", str(dmgpath))
            while not os.path.isfile(dmgpath):
                (dmg, error) = Utils.downloadChunks(url, dmgpath, resume=True,
                                                    progress_method=self.updateProgressTitle_Percent_Detail_)
                if error:
                    failsleft -= 1
                    NSLog(u"DMG failed to download - Retries left: %@", str(failsleft))
                if failsleft == 0:
                    NSLog(u"Too many download failures. Exiting...")
                    break
            if failsleft == 0:
                return False
        else:
            self.errorMessage = "%s doesn't end with '.dmg'" % url
            return False
        return dmg

    @objc.python_method
    def downloadAndCopyPackage(self, item, counter):
        self.updateProgressTitle_Percent_Detail_(
            'Copying packages for install on first boot...', -1, '')
        # mount the target
        if not self.targetVolume.Mounted():
            self.targetVolume.Mount()
        url = item.get('url')
        custom_headers = item.get('additional_headers')
        package_name = os.path.basename(url)
        (output, error) = self.downloadPackage(url, self.targetVolume.mountpoint, counter,
                              progress_method=self.updateProgressTitle_Percent_Detail_, additional_headers=custom_headers)
        if error:
            self.errorMessage = "Error copying first boot package %s - %s" % (url, error)
            return False

    @objc.python_method
    def downloadPackage(self, url, target, number, progress_method=None, additional_headers=None):
        error = None
        dest_dir = os.path.join(target, '.imagr/first-boot/items')
        if not os.path.exists(dest_dir):
            self.setupFirstBootDir()
        if not os.path.basename(url).endswith('.pkg') and not os.path.basename(url).endswith('.dmg'):
            error = "%s doesn't end with either '.pkg' or '.dmg'" % url
            return False, error
        if os.path.basename(url).endswith('.dmg'):
            NSLog("Copying pkg(s) from %@", url)
            (output, error) = self.copyPkgFromDmg(url, dest_dir, number)
        else:
            NSLog("Downloading pkg %@", url)
            package_name = "%03d-%s" % (number, os.path.basename(url))
            os.umask(0002)
            file = os.path.join(dest_dir, package_name)
            (output, error) = Utils.downloadChunks(url, file, progress_method=progress_method, additional_headers=additional_headers)

        return output, error

    @objc.python_method
    def copyPkgFromDmg(self, url, dest_dir, number):
        error = None
        # We're going to mount the dmg
        try:
            dmgmountpoints = Utils.mountdmg(url)
            dmgmountpoint = dmgmountpoints[0]
        except:
            self.errorMessage = "Couldn't mount %s" % url
            return False, self.errorMessage

        # Now we're going to go over everything that ends .pkg or
        # .mpkg and install it
        pkg_list = []
        for package in os.listdir(dmgmountpoint):
            if package.endswith('.pkg') or package.endswith('.mpkg'):
                pkg = os.path.join(dmgmountpoint, package)
                dest_file = os.path.join(dest_dir, "%03d-%s" % (number, os.path.basename(pkg)))
                try:
                    if os.path.isfile(pkg):
                        shutil.copy(pkg, dest_file)
                    else:
                        shutil.copytree(pkg, dest_file)
                except:
                    error = "Couldn't copy %s" % pkg
                    return None, error
                pkg_list.append(dest_file)

        # Unmount it
        try:
            Utils.unmountdmg(dmgmountpoint)
        except:
            self.errorMessage = "Couldn't unmount %s" % dmgmountpoint
            return False, self.errorMessage

        return pkg_list, None

    @objc.python_method
    def copyFirstBootScript(self, script, counter):
        if not self.targetVolume.Mounted():
            self.targetVolume.Mount()

        try:
            self.copyScript(
                script, self.targetVolume.mountpoint, counter,
                progress_method=self.updateProgressTitle_Percent_Detail_)
        except:
            self.errorMessage = "Couldn't copy script %s" % str(counter)
            return False

    @objc.python_method
    def runPreFirstBootScript(self, script, counter):
        self.updateProgressTitle_Percent_Detail_(
            'Preparing to run scripts...', -1, '')
        # mount the target
        if not self.targetVolume.Mounted():
            self.targetVolume.Mount()


        # if the script wipes out the partition, we keep a record of the parent disk.
        if not self.targetVolume.Info()['WholeDisk'] and 'IORegistryEntryName' in self.targetVolume._attributes:
            NSLog("IORegistryEntryName of selected volume: %@", self.targetVolume._attributes['IORegistryEntryName'])
            parent_disk = macdisk.Disk(self.targetVolume.Info()['ParentWholeDisk'])
            is_apfs_target = parent_disk._attributes['IORegistryEntryName'] == "AppleAPFSMedia"
            NSLog("Target is child of an APFS container: %@", is_apfs_target)
        else:
            is_apfs_target = False
            NSLog("Not a child of APFS")

        if 'IORegistryEntryName' in self.targetVolume._attributes:
            is_efi_target = self.targetVolume._attributes['IORegistryEntryName'] == "EFI System Partition"
            NSLog("Target is an EFI partition: %@", is_efi_target)

        retcode, error_output = self.runScript(
            script, self.targetVolume.mountpoint,
            progress_method=self.updateProgressTitle_Percent_Detail_)

        if retcode != 0:
            if error_output is not None:
                self.errorMessage = error_output
            else:
                self.errorMessage = "Script %s returned a non-0 exit code" % str(int(counter))
        else:
            
            try:
                is_apfs_target
            except NameError:
                is_apfs_target = False

            if is_apfs_target:
                # If it was formatted back to HFS+ as part of a script execution, then we have to scan all available
                # devices to discover the physical container.

                # It is possible that a script has modified the partition/volume name.
                # If the user initially selected a partition on an APFS container disk, the physical disk won't have the
                # same name, nor will it be the parent disk of the container, so we need to refresh all disks.
                # eg. apfs deleteContainer (disk1s1)
                # -> now we have a partition on disk0s1 because APFS container disk1 disappeared.
                # To solve this problem, any time you run deleteContainer from a script, the volume name should be "Imagr_APFS_Deleted"
                self.should_update_volume_list = True

                volumes = macdisk.MountedVolumes()
                for volume in volumes:
                    if volume.Info()['VolumeName'] == "Imagr_APFS_Deleted":
                        self.targetVolume = volume
                        break

                NSLog("New target volume mountpoint is %@", self.targetVolume.mountpoint)

    @objc.python_method
    def runScript(self, script, target, progress_method=None):
        """
        Replaces placeholders in a script and then runs it.
        """
        # replace the placeholders in the script
        script = Utils.replacePlaceholders(script, target)
        if self.computerName:
            script = Utils.replacePlaceholders(script, target,self.computerName)

        error_output = None
        output_list = []
        # Copy script content to a temporary location and make executable
        script_file = tempfile.NamedTemporaryFile(delete=False)
        script_file.write(script)
        script_file.close()
        os.chmod(script_file.name, 0700)
        if progress_method:
            progress_method("Running script...", -1, '')
        my_env = os.environ.copy()
        url_parse = urlparse.urlparse(Utils.getServerURL())
        my_env["server_path"]=url_parse.path
        proc = subprocess.Popen(script_file.name, stdout=subprocess.PIPE, stderr=subprocess.STDOUT, shell=True,env=my_env)
        while proc.poll() is None:
            output = proc.stdout.readline().strip().decode('UTF-8')
            output_list.append(output)
            if progress_method:
                progress_method(None, None, output)
        os.remove(script_file.name)
        if proc.returncode != 0:
            error_output = '\n'.join(output_list)
        return proc.returncode, error_output

    @objc.python_method
    def copyScript(self, script, target, number, progress_method=None):
        """
        Copies a
         script to a specific volume
        """
        dest_dir = os.path.join(target, '.imagr/first-boot/items')
        if not os.path.exists(dest_dir):
            self.setupFirstBootDir()
        dest_file = os.path.join(dest_dir, "%03d" % number)
        if progress_method:
            progress_method("Copying script to %s" % dest_file, 0, '')
        # convert placeholders
        if self.computerName or self.keyboard_layout_id or self.keyboard_layout_name or self.language or self.locale or self.timezone:
            script = Utils.replacePlaceholders(script, target, self.computerName, self.keyboard_layout_id, self.keyboard_layout_name, self.language, self.locale, self.timezone)
        else:
            script = Utils.replacePlaceholders(script, target)
        # write file
        with open(dest_file, "w") as text_file:
            text_file.write(script)
        # make executable
        os.chmod(dest_file, 0755)
        return dest_file

    @objc.IBAction
    def restartButtonClicked_(self, sender):
        NSLog("Restart Button Clicked")
        self.restartToImagedVolume()

    def restartToImagedVolume(self):
        if self.restartAction == 'restart':
            cmd = ['/sbin/reboot']
        elif self.restartAction == 'shutdown':
            cmd = ['/sbin/shutdown', '-h', 'now']
        task = subprocess.Popen(cmd, stdout=subprocess.PIPE, stderr=subprocess.PIPE)
        task.communicate()

    def openEndWorkflowPanel(self):
        label_string = "%s completed." % self.selectedWorkflow['name']
        alert = NSAlert.alertWithMessageText_defaultButton_alternateButton_otherButton_informativeTextWithFormat_(
            NSLocalizedString(label_string, None),
            NSLocalizedString(u"Restart", None),
            NSLocalizedString(u"Run another workflow", None),
            NSLocalizedString(u"Shutdown", None),
            NSLocalizedString(u"", None),)

        alert.beginSheetModalForWindow_modalDelegate_didEndSelector_contextInfo_(
            self.mainWindow, self, self.endWorkflowAlertDidEnd_returnCode_contextInfo_, objc.nil)

    @PyObjCTools.AppHelper.endSheetMethod
    def endWorkflowAlertDidEnd_returnCode_contextInfo_(self, alert, returncode, contextinfo):
        # -1 = Shutdown
        # 0 = another workflow
        # 1 = Restart

        if returncode == -1:
            # NSLog("You clicked %@ - shutdown", returncode)
            self.restartAction = 'shutdown'
            self.restartToImagedVolume()
        elif returncode == 1:
            # NSLog("You clicked %@ - restart", returncode)
            self.restartAction = 'restart'
            self.restartToImagedVolume()
        elif returncode == 0:
            # NSLog("You clicked %@ - another workflow", returncode)
            self.reloadVolumes()
            self.enableWorkflowViewControls()
            self.chooseImagingTarget_(None)
            # self.loadDataComplete()

    def enableAllButtons_(self, sender):
        self.cancelAndRestartButton.setEnabled_(True)
        self.runWorkflowButton.setEnabled_(True)

    def disableAllButtons_(self, sender):
        self.cancelAndRestartButton.setEnabled_(False)
        self.runWorkflowButton.setEnabled_(False)

    @objc.IBAction
    def runUtilityFromMenu_(self, sender):
        app_name = sender.title()
        app_path = os.path.join('/Applications/Utilities/', app_name + '.app')
        if os.path.exists(app_path):
            Utils.launchApp(app_path)

    def buildUtilitiesMenu(self):
        """
        Adds all applications in /Applications/Utilities to the Utilities menu
        """
        self.utilities_menu.removeAllItems()
        for item in os.listdir('/Applications/Utilities'):
            if item.endswith('.app'):
                item_name = os.path.splitext(item)[0]
                new_item = NSMenuItem.alloc().initWithTitle_action_keyEquivalent_(
                    item_name, self.runUtilityFromMenu_, u'')
                new_item.setTarget_(self)
                self.utilities_menu.addItem_(new_item)

    @objc.python_method
    def installPkg(self, pkg, target, progress_method=None):
        """
        Installs a package on a specific volume
        """
        NSLog("Installing %@ to %@", pkg, target)
        if progress_method:
            progress_method("Installing %s" % os.path.basename(pkg), 0, '')
        cmd = ['/usr/sbin/installer', '-pkg', pkg, '-target', target, '-verboseR']
        proc = subprocess.Popen(cmd, stdout=subprocess.PIPE, stderr=subprocess.PIPE)
        while proc.poll() is None:
            output = proc.stdout.readline().strip().decode('UTF-8')
            if output.startswith("installer:"):
                msg = output[10:].rstrip("\n")
                if msg.startswith("PHASE:"):
                    phase = msg[6:]
                    if phase:
                        NSLog("%@",phase)
                        if progress_method:
                            progress_method(None, None, phase)
                elif msg.startswith("STATUS:"):
                    status = msg[7:]
                    if status:
                        NSLog("%@",status)
                        if progress_method:
                            progress_method(None, None, status)
                elif msg.startswith("%"):
                    percent = float(msg[1:])
                    NSLog("%@ percent complete", percent)
                    if progress_method:
                        progress_method(None, percent, None)
                elif msg.startswith(" Error"):
                    NSLog("%@",msg)
                    if progress_method:
                        progress_method(None, None, msg)
                elif msg.startswith(" Cannot install"):
                    NSLog("%@",msg)
                    if progress_method:
                        progress_method(None, None, msg)
                else:
                    NSLog("%@",msg)
                    if progress_method:
                        progress_method(None, None, msg)

        return proc.returncode

    @objc.python_method
    def partitionTargetDisk(self, partitions=None, partition_map="GPTFormat", progress_method=None):
        """
        Formats a target disk according to specifications.
        'partitions' is a list of dictionaries of partition mappings for names, sizes, formats.
        'partition_map' is a volume map type - MBR, GPT, or APM.
        """
        # self.targetVolume.mountpoint should be the actual volume we're targeting.
        # self.targetVolume is the macdisk object that can be queried for its parent disk
        parent_disk = self.targetVolume.Info()['ParentWholeDisk']
        NSLog("Parent disk: %@", parent_disk)

        numPartitions = 0
        cmd = ['/usr/sbin/diskutil', 'partitionDisk', '/dev/' + parent_disk]
        partitionCmdList = list()
        future_target_name = ''
        self.future_target = False
        if partitions:
            # A partition map was provided, so use that to repartition the disk
            for partition in partitions:
                target = list()
                # Default format type is "Journaled HFS+, case-insensitive"
                target.append(partition.get('format_type', 'Journaled HFS+'))
                # Default name is "Macintosh HD"
                target.append(partition.get('name', 'Macintosh HD'))
                # Default partition size is 100% of the disk size
                target.append(partition.get('size', '100%'))
                partitionCmdList.extend(target)
                numPartitions += 1
                if partition.get('target'):
                    NSLog("New target action found.")
                    # A new default target for future workflow actions was specified
                    self.future_target = True
                    future_target_name = partition.get('name', 'Macintosh HD')
            cmd.append(str(numPartitions))
            cmd.append(str(partition_map))
            cmd.extend(partitionCmdList)
        else:
            # No partition list was provided, so we just partition the target disk
            # with one volume, named 'Macintosh HD', using JHFS+, GPT Format
            cmd = ['/usr/sbin/diskutil', 'partitionDisk', '/dev/' + parent_disk,
                    '1', 'GPTFormat', 'Journaled HFS+', 'Macintosh HD', '100%']
        NSLog("%@", str(cmd))
        proc = subprocess.Popen(cmd, stdout=subprocess.PIPE, stderr=subprocess.PIPE)
        (partOut, partErr) = proc.communicate()
        if partErr:
            NSLog("Error occurred: %@", partErr)
            self.errorMessage = partErr
        NSLog("%@", partOut)
        # At this point, we need to reload the possible targets, because '/Volumes/Macintosh HD' might not exist
        self.should_update_volume_list = True
        if self.future_target == True:
            # Now assign self.targetVolume to new mountpoint
            partitionListFromDisk = macdisk.Disk('/dev/' + str(parent_disk))
            # this is in desperate need of refactoring and rewriting
            # the only way to safely set self.targetVolume is to assign a new macdisk.Disk() object
            # and then find the partition that matches our target
            for partition in partitionListFromDisk.Partitions():
                if partition.Info()['MountPoint'] == cmd[6]:
                    self.targetVolume = partition
                    break
            NSLog("New target volume mountpoint is %@", self.targetVolume.mountpoint)

    @objc.python_method
    def eraseTargetVolume(self, name='Macintosh HD', format='Journaled HFS+', progress_method=None):
        """
        Erases the target volume.
        'name' can be used to rename the volume on reformat.
        'format' can be used to specify a format type.
        'format' type of 'auto_hfs_or_apfs' will check for HFS+ or APFS
        If no options are provided, it will format the volume with name 'Macintosh HD' with JHFS+.
        """
        NSLog("Format is: %@", format)

        if format == 'auto_hfs_or_apfs':

            if self.targetVolume.filevault and self.targetVolume._attributes['Content'] == 'Apple_CoreStorage' and self.targetVolume._attributes['CoreStorageLVGUUID'] :
                NSLog("Deleting Corestorage and converting to HFS+")
                self.deletecorestorage_(self.targetVolume.mountpoint)
                self.targetVolume.filevault=False
                self.should_update_volume_list = True
                self.targetVolume.EnsureMountedWithRefresh()

            if self.targetVolume._attributes['FilesystemType'] == 'hfs':
                format='Journaled HFS+'
                NSLog("Detected HFS+ - erasing target")
            elif self.targetVolume._attributes['FilesystemType'] == 'apfs':
                format='APFS'
                NSLog("Detected APFS - unmount and mounting all partitions to make sure nothing is holding on to them prior to erasing")
                parent_disk = self.targetVolume.Info()['ParentWholeDisk']
                if not macdisk.Disk(parent_disk).Mount():
                    self.errorMessage = "Error Mounting all volumes on disk"
                    return
                if not macdisk.Disk(parent_disk).Unmount():
                    self.errorMessage = "Error unmounting volumes on target prior to erase. Restart and try again."
                    macdisk.Disk(parent_disk).Mount()
                    return

                NSLog("Detected APFS - removing APFS container")
                cmd = ['/usr/sbin/diskutil', 'deleteContainer', self.targetVolume.deviceidentifier ]
                proc = subprocess.Popen(cmd, stdout=subprocess.PIPE, stderr=subprocess.PIPE)
                (eraseOut, eraseErr) = proc.communicate()
                if eraseErr:
                    NSLog("Error occured when erasing volume: %@", eraseErr)
                    self.errorMessage = eraseErr
                cmd = ['/usr/sbin/diskutil', 'erase', self.targetVolume.deviceidentifier ]
                proc = subprocess.Popen(cmd, stdout=subprocess.PIPE, stderr=subprocess.PIPE)
                (eraseOut, eraseErr) = proc.communicate()
                if eraseErr:
                    NSLog("Error occured when erasing volume: %@", eraseErr)
                    self.errorMessage = eraseErr


            else:
                NSLog("Volume not HFS+ or APFS, system returned: %@", self.targetVolume._attributes['FilesystemType'])
                self.errorMessage = "Not HFS+ or APFS - specify volume format and reload workflows."

        if self.targetVolume.filevault or format=="APFS":
            NSLog("erasing with identifier since we had filevault or APFS")
            cmd = ['/usr/sbin/diskutil', 'eraseVolume', format, name, self.targetVolume.deviceidentifier ]
        else:
                NSLog("erasing volume")
                cmd = ['/usr/sbin/diskutil', 'eraseVolume', format, name, self.targetVolume.mountpoint ]
        proc = subprocess.Popen(cmd, stdout=subprocess.PIPE, stderr=subprocess.PIPE)
        (eraseOut, eraseErr) = proc.communicate()
        if eraseErr:
            NSLog("Error occured when erasing volume: %@", eraseErr)
            self.errorMessage = eraseErr
        if self.targetVolume.filevault:
            self.targetVolume.filevault=False
        self.targetVolume.EnsureMountedWithRefresh()
        # Reload possible targets, because '/Volumes/Macintosh HD' might not exist
#        elif name != 'Macintosh HD':
            # If the volume was renamed, or isn't named 'Macintosh HD', then we should recheck the volume list
        self.should_update_volume_list = True

    def deletecorestorage_(self,mountpoint):
        cmd = ['/usr/sbin/diskutil', 'cs', 'delete', self.targetVolume._attributes['CoreStorageLVGUUID'] ]
        proc = subprocess.Popen(cmd, stdout=subprocess.PIPE, stderr=subprocess.PIPE)
        (eraseOut, eraseErr) = proc.communicate()
        if eraseErr:
            NSLog("Error occured when removing from core storage: %@", eraseErr)
            self.errorMessage = eraseErr



    def copyLocalize_(self, item):
        if 'keyboard_layout_name' in item:
            self.keyboard_layout_name = item['keyboard_layout_name']

        if 'keyboard_layout_id' in item:
            self.keyboard_layout_id = item['keyboard_layout_id']

        if 'language' in item:
            self.language = item['language']

        if 'locale' in item:
            self.locale = item['locale']

        if 'timezone' in item:
            self.timezone = item['timezone']

        script_dir = os.path.dirname(os.path.realpath(__file__))
        with open(os.path.join(script_dir, 'localize.sh')) as script:
            script=script.read()
        self.copyFirstBootScript(script, self.counter)

    def shakeWindow(self):
        shake = {'count': 1, 'duration': 0.3, 'vigor': 0.04}
        shakeAnim = Quartz.CAKeyframeAnimation.animation()
        shakePath = Quartz.CGPathCreateMutable()
        frame = self.mainWindow.frame()
        Quartz.CGPathMoveToPoint(shakePath, None, NSMinX(frame), NSMinY(frame))
        shakeLeft = NSMinX(frame) - frame.size.width * shake['vigor']
        shakeRight = NSMinX(frame) + frame.size.width * shake['vigor']
        for i in range(shake['count']):
            Quartz.CGPathAddLineToPoint(shakePath, None, shakeLeft, NSMinY(frame))
            Quartz.CGPathAddLineToPoint(shakePath, None, shakeRight, NSMinY(frame))
            Quartz.CGPathCloseSubpath(shakePath)
        shakeAnim._['path'] = shakePath
        shakeAnim._['duration'] = shake['duration']
        self.mainWindow.setAnimations_(NSDictionary.dictionaryWithObject_forKey_(shakeAnim, "frameOrigin"))
        self.mainWindow.animator().setFrameOrigin_(frame.origin)

    @objc.IBAction
    def showHelp_(self, sender):
        NSWorkspace.sharedWorkspace().openURL_(NSURL.URLWithString_("https://github.com/grahamgilbert/imagr/wiki"))

    <|MERGE_RESOLUTION|>--- conflicted
+++ resolved
@@ -121,12 +121,9 @@
     cancelledAutorun = False
     authenticatedUsername = None
     authenticatedPassword = None
-<<<<<<< HEAD
     target_volume_name = None
-=======
     variablesArray = []
     environmentVariableArray = []
->>>>>>> acfc0d33
 
     # For localize script
     keyboard_layout_name = None
