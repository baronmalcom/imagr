--- conflicted
+++ resolved
@@ -597,13 +597,8 @@
             try:
                 dmgmountpoints = Utils.mountdmg(url)
                 dmgmountpoint = dmgmountpoints[0]
-<<<<<<< HEAD
-            except Exception, err:
-                self.errorMessage = "Couldn't mount %s: %s" % (url, err)
-=======
             except:
                 self.errorMessage = "Couldn't mount %s" % url
->>>>>>> 91cae2c0
                 return False
 
             # Now we're going to go over everything that ends .pkg or
